--- conflicted
+++ resolved
@@ -1,15 +1,9 @@
 import logging
 
-<<<<<<< HEAD
-from . import biomarkers 
-from . import processing
-from . import filter
-from . import utils
 
-=======
 from . import biomarkers, filter, processing, utils, wrangling
 from .MEDimage import *
->>>>>>> 9a30f03e
+
 
 stream_handler = logging.StreamHandler()
 stream_handler.setLevel(logging.WARNING)
